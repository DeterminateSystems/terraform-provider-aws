--- conflicted
+++ resolved
@@ -332,30 +332,6 @@
 		return fmt.Errorf("no instances found")
 	}
 
-<<<<<<< HEAD
-	// Set these fields for connection information
-	if instance != nil {
-		d.Set("public_dns", instance.PublicDnsName)
-		d.Set("public_ip", instance.PublicIpAddress)
-		d.Set("private_dns", instance.PrivateDnsName)
-		d.Set("private_ip", instance.PrivateIpAddress)
-
-		// set connection information
-		if instance.PublicIpAddress != nil {
-			d.SetConnInfo(map[string]string{
-				"type": "ssh",
-				"host": *instance.PublicIpAddress,
-			})
-		} else if instance.PrivateIpAddress != nil {
-			d.SetConnInfo(map[string]string{
-				"type": "ssh",
-				"host": *instance.PrivateIpAddress,
-			})
-		}
-		if err := readBlockDevices(d, instance, conn, meta.(*AWSClient).IgnoreTagsConfig); err != nil {
-			return err
-		}
-=======
 	d.Set("public_dns", instance.PublicDnsName)
 	d.Set("public_ip", instance.PublicIpAddress)
 	d.Set("private_dns", instance.PrivateDnsName)
@@ -374,10 +350,9 @@
 			"host": *instance.PrivateIpAddress,
 		})
 	}
-	if err := readBlockDevices(d, instance, conn); err != nil {
+	if err := readBlockDevices(d, instance, conn, meta.(*AWSClient).IgnoreTagsConfig); err != nil {
 		return err
 	}
->>>>>>> 24470ccd
 
 	var ipv6Addresses []string
 	if len(instance.NetworkInterfaces) > 0 {
