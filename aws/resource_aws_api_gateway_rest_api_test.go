--- conflicted
+++ resolved
@@ -715,15 +715,9 @@
 data "aws_region" "current" {}
 
 resource "aws_vpc_endpoint" "test" {
-<<<<<<< HEAD
   vpc_id              = aws_vpc.test.id
   service_name        = "com.amazonaws.${data.aws_region.current.name}.execute-api"
   vpc_endpoint_type   = "Interface"
-=======
-  vpc_id            = aws_vpc.test.id
-  service_name      = "com.amazonaws.${data.aws_region.current.name}.execute-api"
-  vpc_endpoint_type = "Interface"
->>>>>>> c93943a0
   private_dns_enabled = false
 
   subnet_ids = [
@@ -740,11 +734,7 @@
 
   endpoint_configuration {
     types            = ["PRIVATE"]
-<<<<<<< HEAD
-    vpc_endpoint_ids = [aws_vpc_endpoint.test.id]
-=======
 	vpc_endpoint_ids = [aws_vpc_endpoint.test.id]
->>>>>>> c93943a0
   }
 }
 `, rName)
@@ -878,12 +868,8 @@
 resource "aws_api_gateway_rest_api" "test" {
   name                     = "%s"
   minimum_compression_size = 0
-<<<<<<< HEAD
 
   policy = <<EOF
-=======
-  policy                   = <<EOF
->>>>>>> c93943a0
 {
   "Version": "2012-10-17",
   "Statement": [
@@ -913,12 +899,8 @@
 resource "aws_api_gateway_rest_api" "test" {
   name                     = "%s"
   minimum_compression_size = 0
-<<<<<<< HEAD
 
   policy = <<EOF
-=======
-  policy                   = <<EOF
->>>>>>> c93943a0
 {
   "Version": "2012-10-17",
   "Statement": [
